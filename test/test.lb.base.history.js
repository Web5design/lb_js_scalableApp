--- conflicted
+++ resolved
@@ -7,11 +7,7 @@
  *
  * Copyright: Legal-Box (c) 2010-2011, All Rights Reserved
  * License:   BSD License - http://creativecommons.org/licenses/BSD/
-<<<<<<< HEAD
- * Version:   2011-06-14
-=======
  * Version:   2011-07-07
->>>>>>> aa3b7afb
  *
  * Based on Test Runner from bezen.org JavaScript library
  * CC-BY: Eric Bréchemier - http://bezen.org/javascript/
@@ -190,27 +186,10 @@
         capturedHash.push(hash);
       }
 
-<<<<<<< HEAD
-      assert.equals( capturedHash[currentStep], hashSequence[currentStep],
-             "New hash expected to be captured at step "+String(currentStep));
-
-      assert.equals( capturedHash2[currentStep], hashSequence[currentStep],
-              "New hash expected to be captured by second listener at step "+
-                                                        String(currentStep));
-
-      // go to next step
-      currentStep++;
-      if ( currentStep < hashSequence.length) {
-        changeHash();
-      } else {
-        test.endAsyncTest();
-        lb.base.history.setHash('');
-=======
       var capturedHash2 = [];
       function captureHash2(hash){
         bezen.log.info('Captured Hash2: '+hash);
         capturedHash2.push(hash);
->>>>>>> aa3b7afb
       }
 
       // sequence of hashes for the test
